--- conflicted
+++ resolved
@@ -25,15 +25,10 @@
     "type-check": "tsc --project ./tsconfig.json --noEmit"
   },
   "dependencies": {
-<<<<<<< HEAD
     "@shapeshiftoss/hdwallet-core": "^1.16.6",
     "@shapeshiftoss/hdwallet-native": "^1.16.6",
     "@shapeshiftoss/unchained-client": "^1.0.1",
-=======
-    "@shapeshiftoss/hdwallet-core": "^1.16.3",
-    "@shapeshiftoss/hdwallet-native": "^1.15.5-alpha.1",
     "@shapeshiftoss/types": "^1.0.0",
->>>>>>> e26b7cc5
     "axios": "^0.21.1",
     "bignumber.js": "^9.0.1",
     "bitcoinjs-lib": "^5.2.0",
