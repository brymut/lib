--- conflicted
+++ resolved
@@ -1,14 +1,4 @@
 import {
-<<<<<<< HEAD
-  BTCSignTx,
-  HDWallet,
-  BTCInputScriptType,
-  ETHSignTx,
-  BTCSignTxNative
-} from '@shapeshiftoss/hdwallet-core'
-import { NativeHDWallet } from '@shapeshiftoss/hdwallet-native'
-import { Ethereum, Bitcoin } from '@shapeshiftoss/unchained-client'
-=======
   BalanceResponse,
   BuildSendTxInput,
   ChainTxType,
@@ -22,7 +12,6 @@
 } from '@shapeshiftoss/types'
 import { BlockchainProvider } from './types/BlockchainProvider.type'
 import { Params } from './types/Params.type'
->>>>>>> e26b7cc5
 
 export const isChainAdapterOfType = <U extends ChainTypes>(
   chainType: U,
@@ -35,206 +24,7 @@
   new ({ provider }: { provider: BlockchainProvider<T> }): ChainAdapter<T>
 }
 
-<<<<<<< HEAD
-export type Token = {
-  type: string
-  name: string
-  path?: string
-  contract?: string
-  transfers: number
-  symbol?: string
-  decimals?: number
-  balance?: string
-  totalReceived?: string
-  totalSent?: string
-}
-
-export type AccountResponse = {
-  network: string
-  symbol: string
-  address: string
-  balance: string
-  unconfirmedBalance: string
-  unconfirmedTxs: number
-  txs: number
-  tokens: Token[]
-}
-
-export type UtxoResponse = {
-  txid: string
-  vout: number
-  value: string | number
-  height?: number
-  confirmations: number
-  address?: string
-  path: string
-  locktime?: number
-  coinbase?: boolean
-  nonWitnessUtxo?: string
-}
-
-export type GetAddressParams = {
-  wallet: NativeHDWallet
-  purpose: number
-  account: number
-  isChange?: boolean
-  changeOverride?: string
-  index?: number
-  scriptType?: BTCInputScriptType
-}
-
-export type BroadcastTxResponse = {
-  network: string
-  txid: string
-}
-
-export type Asset = {
-  id: string
-  symbol: string
-}
-
-export type Recipient = {
-  value: number
-  address?: string
-}
-
-export type BuildSendTxInput = {
-  asset: Asset
-  to?: string
-  value?: string
-  wallet: NativeHDWallet
-  path?: string
-  /*** In base units */
-  fee?: string
-  /*** Optional param for eth txs indicating what ERC20 is being sent */
-  erc20ContractAddress?: string
-  limit?: string
-  memo?: string
-  recipients?: Recipient[]
-  opReturnData?: string
-  purpose?: number
-  scriptType?: BTCInputScriptType
-  account?: number
-}
-
-export type SignEthTxInput = {
-  txToSign: ETHSignTx
-  wallet: NativeHDWallet
-}
-
-export type SignBitcoinTxInput = {
-  txToSign: BTCSignTxNative
-  wallet: NativeHDWallet
-}
-
-export type GetAddressInput = {
-  wallet: HDWallet
-  path?: string
-  purpose?: number
-  account?: number
-  isChange?: boolean
-  index?: number
-  scriptType?: BTCInputScriptType
-}
-
-export type GetFeeDataInput = {
-  contractAddress?: string
-  from: string
-  to: string
-  value: string
-}
-
-export enum ETHFeeDataKey {
-  Slow = 'slow',
-  Average = 'average',
-  Fast = 'fast'
-}
-
-export type ETHFeeDataType = {
-  feeUnitPrice: string
-  networkFee: string
-  feeUnits: string
-}
-
-export type ETHFeeData = {
-  [ETHFeeDataKey.Slow]: ETHFeeDataType
-  [ETHFeeDataKey.Average]: ETHFeeDataType
-  [ETHFeeDataKey.Fast]: ETHFeeDataType
-}
-
-export enum BTCFeeDataKey {
-  Fastest = 'fastest',
-  HalfHour = 'halfHour',
-  OneHour = '1hour',
-  SixHour = '6hour',
-  TwentyFourHour = '24hour'
-}
-
-export type BTCFeeDataType = {
-  minMinutes: number
-  maxMinutes: number
-  effort: number
-  fee?: number
-}
-
-export type BTCFeeData = {
-  [BTCFeeDataKey.Fastest]: BTCFeeDataType
-  [BTCFeeDataKey.HalfHour]: BTCFeeDataType
-  [BTCFeeDataKey.OneHour]: BTCFeeDataType
-  [BTCFeeDataKey.SixHour]: BTCFeeDataType
-  [BTCFeeDataKey.TwentyFourHour]: BTCFeeDataType
-}
-
-export type FeeData = ETHFeeData | BTCFeeData
-
-export enum ChainIdentifier {
-  'Ethereum' = 'ethereum',
-  'Bitcoin' = 'bitcoin'
-}
-
-export enum ValidAddressResultType {
-  Valid = 'valid',
-  Invalid = 'invalid'
-}
-
-export type ValidAddressResult = {
-  /**
-   * Is this Address valid
-   */
-  valid: boolean
-  /**
-   * Result type of valid address
-   */
-  result: ValidAddressResultType
-}
-
-export type FeeEstimateInput = {
-  to: string
-  from: string
-  data: string
-  value: string
-}
-
-export type Params = {
-  pageNum?: number
-  pageSize?: number
-  contract?: string
-}
-
-type ConfTimeOption = {
-  minMinutes: number
-  maxMinutes: number
-  effort: number
-  fee?: number
-}
-
-export interface ConfTimeOptions {
-  [index: string]: ConfTimeOption
-}
-export interface ChainAdapter {
-=======
 export interface ChainAdapter<T extends ChainTypes> {
->>>>>>> e26b7cc5
   /**
    * Get type of adapter
    */
@@ -243,33 +33,16 @@
   /**
    * Get the balance of an address
    */
-<<<<<<< HEAD
-  getAccount(pubkey: string): Promise<Ethereum.EthereumAccount | Bitcoin.BitcoinAccount>
-
-  /**
-   * Get Transaction History for an address
-   */
-  getTxHistory(address: string, params?: Params): Promise<Ethereum.TxHistory | Bitcoin.TxHistory>
-
-  buildSendTransaction(
-    input: BuildSendTxInput
-  ): Promise<{ txToSign: BTCSignTx | ETHSignTx; estimatedFees?: FeeData } | undefined>
-=======
   getBalance(address: string): Promise<BalanceResponse>
   getTxHistory(address: string, params?: Params): Promise<TxHistoryResponse<T>>
 
   buildSendTransaction(
     input: BuildSendTxInput
   ): Promise<{ txToSign: ChainTxType<T>; estimatedFees: FeeDataEstimate }>
->>>>>>> e26b7cc5
 
-  getAddress(input: GetAddressInput): Promise<string | undefined>
+  getAddress(input: GetAddressInput): Promise<string>
 
-<<<<<<< HEAD
-  signTransaction(signTxInput: SignBitcoinTxInput | SignEthTxInput): Promise<string>
-=======
   signTransaction(signTxInput: SignTxInput<ChainTxType<T>>): Promise<string>
->>>>>>> e26b7cc5
 
   getFeeData(input: Partial<GetFeeDataInput>): Promise<FeeDataEstimate>
 
