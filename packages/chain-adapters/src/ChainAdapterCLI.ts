--- conflicted
+++ resolved
@@ -177,19 +177,12 @@
     const cosmosAccount = await cosmosChainAdapter.getAccount(cosmosAddress)
     console.log('cosmosAccount:', cosmosAccount)
 
-<<<<<<< HEAD
     /** The previously derived cosmos address is used as the default pubkey in the call below.
      * Make sure to edit the seed phrase in the local .env file to ensure that the pubkey used
      * has a transaction history to show!
      */
-    const cosmosTxHistory = await cosmosChainAdapter.getTxHistory({
-      pubkey: cosmosAddress
-    })
-    console.log('cosmosTxHistory: ', cosmosTxHistory)
-=======
     const cosmosTxHistory = await cosmosChainAdapter.getTxHistory({ pubkey: cosmosAddress })
     console.log('cosmosTxHistory:', cosmosTxHistory)
->>>>>>> 94f24ebf
 
     await cosmosChainAdapter.subscribeTxs(
       { wallet, bip44Params: cosmosBip44Params },
