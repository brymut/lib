--- conflicted
+++ resolved
@@ -13,21 +13,14 @@
 } from '../api'
 import { ErrorHandler } from '../error/ErrorHandler'
 import { bip32ToAddressNList, BTCInputScriptType } from '@shapeshiftoss/hdwallet-core'
-import BigNumber from 'bignumber.js'
 import axios from 'axios'
 import { Bitcoin } from '@shapeshiftoss/unchained-client'
-<<<<<<< HEAD
-import { Transaction } from '../../../../../hdwallet/node_modules/@bithighlander/bitcoin-cash-js-lib/types'
 // eslint-disable-next-line @typescript-eslint/no-var-requires
 const coinSelect = require('coinselect')
-// eslint-disable-next-line @typescript-eslint/no-var-requires
-const bitcoin = require('bitcoinjs-lib')
-=======
 import WAValidator from 'multicoin-address-validator'
 
 const MIN_RELAY_FEE = 3000 // sats/kbyte
 const DEFAULT_FEE = undefined
->>>>>>> fb95ad16
 
 export type BitcoinChainAdapterDependencies = {
   provider: Bitcoin.V1Api
@@ -299,7 +292,7 @@
     const responseData: any = (await axios.get('https://bitcoinfees.earn.com/api/v1/fees/list'))[
       'data'
     ]
-    let confTimes: any = {
+    const confTimes: any = {
       fastest: {
         maxMinutes: 36,
         effort: 5,
