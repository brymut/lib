<<<<<<< HEAD
import {
  AssetId,
  AssetNamespace,
  AssetReference,
  ChainId,
  fromChainId,
  toAssetId
} from '@shapeshiftoss/caip'
=======
import { Tx as BlockbookTx } from '@shapeshiftoss/blockbook'
import { ASSET_REFERENCE, AssetId, ChainId, fromChainId, toAssetId } from '@shapeshiftoss/caip'
>>>>>>> aea58f3e
import { BigNumber } from 'bignumber.js'
import { ethers } from 'ethers'

import { EthereumTx } from '../../generated/ethereum'
import { Status, Token, TransferType } from '../../types'
import { aggregateTransfer, findAsyncSequential } from '../../utils'
import { ParsedTx, SubParser, TxSpecific } from '../types'
import * as foxy from './foxy'
import * as thor from './thor'
import * as uniV2 from './uniV2'
import * as weth from './weth'
import * as yearn from './yearn'
import * as zrx from './zrx'

export interface TransactionParserArgs {
  chainId: ChainId
  rpcUrl: string
}

export class TransactionParser {
  chainId: ChainId
  assetId: AssetId

  private readonly thor: thor.Parser
  private readonly uniV2: uniV2.Parser
  private readonly zrx: zrx.Parser
  private readonly yearn: yearn.Parser
  private readonly foxy: foxy.Parser
  private readonly weth: weth.Parser
  private readonly parsers: Array<SubParser>

  constructor(args: TransactionParserArgs) {
    this.chainId = args.chainId

    this.assetId = toAssetId({
      ...fromChainId(this.chainId),
      assetNamespace: 'slip44',
      assetReference: ASSET_REFERENCE.Ethereum
    })

    const provider = new ethers.providers.JsonRpcProvider(args.rpcUrl)

    this.thor = new thor.Parser({ chainId: this.chainId, rpcUrl: args.rpcUrl })
    this.uniV2 = new uniV2.Parser({ chainId: this.chainId, provider })
    this.zrx = new zrx.Parser()
    this.yearn = new yearn.Parser({ provider, chainId: this.chainId })
    this.foxy = new foxy.Parser()
    this.weth = new weth.Parser({ chainId: this.chainId, provider })

    this.parsers = [this.zrx, this.thor, this.uniV2, this.yearn, this.foxy, this.weth]
  }

  async parse(tx: EthereumTx, address: string): Promise<ParsedTx> {
    // We expect only one Parser to return a result. If multiple do, we take the first and early exit.
    const contractParserResult = await findAsyncSequential<SubParser, TxSpecific>(
      this.parsers,
      async (parser) => await parser.parse(tx)
    )

    const parsedTx: ParsedTx = {
      address,
      blockHash: tx.blockHash,
      blockHeight: tx.blockHeight ?? -1,
      blockTime: tx.timestamp ?? 0,
      chainId: this.chainId,
      confirmations: tx.confirmations,
      status: TransactionParser.getStatus(tx),
      trade: contractParserResult?.trade,
      transfers: contractParserResult?.transfers ?? [],
      txid: tx.txid,
      data: contractParserResult?.data
    }

    return this.getParsedTxWithTransfers(tx, parsedTx, address)
  }

  private static getStatus(tx: EthereumTx): Status {
    const status = tx.status

    if (status === -1 && tx.confirmations <= 0) return Status.Pending
    if (status === 1 && tx.confirmations > 0) return Status.Confirmed
    if (status === 0) return Status.Failed

    return Status.Unknown
  }

  private getParsedTxWithTransfers(tx: EthereumTx, parsedTx: ParsedTx, address: string) {
    if (address === tx.from) {
      // send amount
      const sendValue = new BigNumber(tx.value)
      if (sendValue.gt(0)) {
        parsedTx.transfers = aggregateTransfer(
          parsedTx.transfers,
          TransferType.Send,
          this.assetId,
          tx.from,
          tx.to,
          sendValue.toString(10)
        )
      }

      // network fee
      const fees = new BigNumber(tx.fee)
      if (fees.gt(0)) {
        parsedTx.fee = { assetId: this.assetId, value: fees.toString(10) }
      }
    }

    if (address === tx.to) {
      // receive amount
      const receiveValue = new BigNumber(tx.value)
      if (receiveValue.gt(0)) {
        parsedTx.transfers = aggregateTransfer(
          parsedTx.transfers,
          TransferType.Receive,
          this.assetId,
          tx.from,
          tx.to,
          receiveValue.toString(10)
        )
      }
    }

    tx.tokenTransfers?.forEach((transfer) => {
      // FTX Token (FTT) name and symbol was set backwards on the ERC20 contract
      if (transfer.contract === '0x50D1c9771902476076eCFc8B2A83Ad6b9355a4c9') {
        transfer.name = transfer.symbol
        transfer.symbol = transfer.name
      }

      const token: Token = {
        contract: transfer.contract,
        decimals: transfer.decimals,
        name: transfer.name,
        symbol: transfer.symbol
      }

      const transferArgs = [
        toAssetId({
          ...fromChainId(this.chainId),
<<<<<<< HEAD
          assetNamespace: AssetNamespace.ERC20,
          assetReference: transfer.contract
=======
          assetNamespace: 'erc20',
          assetReference: transfer.token
>>>>>>> aea58f3e
        }),
        transfer.from,
        transfer.to,
        transfer.value,
        token
      ] as const

      // token send amount
      if (address === transfer.from) {
        parsedTx.transfers = aggregateTransfer(
          parsedTx.transfers,
          TransferType.Send,
          ...transferArgs
        )
      }

      // token receive amount
      if (address === transfer.to) {
        parsedTx.transfers = aggregateTransfer(
          parsedTx.transfers,
          TransferType.Receive,
          ...transferArgs
        )
      }
    })

    tx.internalTxs?.forEach((internalTx) => {
      const transferArgs = [
        toAssetId({
          ...fromChainId(this.chainId),
          assetNamespace: 'slip44',
          assetReference: ASSET_REFERENCE.Ethereum
        }),
        internalTx.from,
        internalTx.to,
        internalTx.value
      ] as const

      // internal eth send
      if (address === internalTx.from) {
        parsedTx.transfers = aggregateTransfer(
          parsedTx.transfers,
          TransferType.Send,
          ...transferArgs
        )
      }

      // internal eth receive
      if (address === internalTx.to) {
        parsedTx.transfers = aggregateTransfer(
          parsedTx.transfers,
          TransferType.Receive,
          ...transferArgs
        )
      }
    })

    return parsedTx
  }
}<|MERGE_RESOLUTION|>--- conflicted
+++ resolved
@@ -1,16 +1,4 @@
-<<<<<<< HEAD
-import {
-  AssetId,
-  AssetNamespace,
-  AssetReference,
-  ChainId,
-  fromChainId,
-  toAssetId
-} from '@shapeshiftoss/caip'
-=======
-import { Tx as BlockbookTx } from '@shapeshiftoss/blockbook'
 import { ASSET_REFERENCE, AssetId, ChainId, fromChainId, toAssetId } from '@shapeshiftoss/caip'
->>>>>>> aea58f3e
 import { BigNumber } from 'bignumber.js'
 import { ethers } from 'ethers'
 
@@ -151,13 +139,8 @@
       const transferArgs = [
         toAssetId({
           ...fromChainId(this.chainId),
-<<<<<<< HEAD
-          assetNamespace: AssetNamespace.ERC20,
-          assetReference: transfer.contract
-=======
           assetNamespace: 'erc20',
           assetReference: transfer.token
->>>>>>> aea58f3e
         }),
         transfer.from,
         transfer.to,
