--- conflicted
+++ resolved
@@ -1,9 +1,4 @@
-<<<<<<< HEAD
-import { AssetNamespace, ChainId, fromChainId, toAssetId } from '@shapeshiftoss/caip'
-=======
-import { Tx as BlockbookTx } from '@shapeshiftoss/blockbook'
 import { ChainId, fromChainId, toAssetId } from '@shapeshiftoss/caip'
->>>>>>> aea58f3e
 import { ethers } from 'ethers'
 
 import { EthereumTx } from '../../generated/ethereum'
@@ -59,16 +54,8 @@
     }
   }
 
-<<<<<<< HEAD
-  async parse(tx: EthereumTx): Promise<TxSpecific | undefined> {
-    if (!txInteractsWithContract(tx, UNI_V2_ROUTER_CONTRACT)) return
+  async parseUniV2(tx: EthereumTx): Promise<TxSpecific | undefined> {
     if (!tx.inputData) return
-=======
-  async parseUniV2(tx: BlockbookTx): Promise<TxSpecific | undefined> {
-    const txData = tx.ethereumSpecific?.data
-
-    if (!txData) return
->>>>>>> aea58f3e
     if (tx.confirmations) return
 
     const txSigHash = getSigHash(tx.inputData)
@@ -152,17 +139,15 @@
     }
   }
 
-  async parseStakingRewards(tx: BlockbookTx): Promise<TxSpecific | undefined> {
-    const txData = tx.ethereumSpecific?.data
+  async parseStakingRewards(tx: EthereumTx): Promise<TxSpecific | undefined> {
+    if (!tx.inputData) return
 
-    if (!txData) return
-
-    const txSigHash = getSigHash(txData)
+    const txSigHash = getSigHash(tx.inputData)
 
     if (!Object.values(this.supportedStakingRewardsFunctions).some((hash) => hash === txSigHash))
       return
 
-    const decoded = this.stakingRewardsInterface.parseTransaction({ data: txData })
+    const decoded = this.stakingRewardsInterface.parseTransaction({ data: tx.inputData })
 
     // failed to decode input data
     if (!decoded) return
@@ -175,7 +160,7 @@
     }
   }
 
-  async parse(tx: BlockbookTx): Promise<TxSpecific | undefined> {
+  async parse(tx: EthereumTx): Promise<TxSpecific | undefined> {
     if (txInteractsWithContract(tx, UNI_V2_ROUTER_CONTRACT)) return this.parseUniV2(tx)
     // TODO: parse any transaction that has input data that is able to be decoded using the `stakingRewardsInterface`
     if (txInteractsWithContract(tx, UNI_V2_FOX_STAKING_REWARDS_V3))
