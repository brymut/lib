--- conflicted
+++ resolved
@@ -1,9 +1,4 @@
-<<<<<<< HEAD
-import { AssetNamespace, ChainId, fromChainId, toAssetId } from '@shapeshiftoss/caip'
-=======
-import { Tx as BlockbookTx } from '@shapeshiftoss/blockbook'
 import { ChainId, fromChainId, toAssetId } from '@shapeshiftoss/caip'
->>>>>>> aea58f3e
 import { ethers } from 'ethers'
 
 import { EthereumTx } from '../../generated/ethereum'
