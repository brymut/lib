{
  "name": "@shapeshiftoss/investor-foxy",
  "version": "3.2.0",
  "description": "An API layer for interaction with the ShapeShift FOXy contract",
  "main": "dist/index.js",
  "types": "dist/index.d.ts",
  "directories": {
    "lib": "dist",
    "src": "src"
  },
  "files": [
    "dist"
  ],
  "engines": {
    "node": ">=14.18.1"
  },
  "publishConfig": {
    "access": "public"
  },
  "scripts": {
    "build": "yarn clean && yarn compile",
    "clean": "rm -rf dist && rm -rf tsconfig.build.tsbuildinfo",
    "compile": "tsc -p tsconfig.build.json",
    "dev": "tsc --watch",
    "prepare": "yarn build",
    "test": "jest --coverage",
    "cli": "yarn build && node ./dist/foxycli.js"
  },
  "dependencies": {
    "@ethersproject/providers": "^5.5.3",
    "axios": "^0.26.1",
    "bignumber.js": "^9.0.2",
    "lodash": "^4.17.21",
    "web3": "^1.7.1",
    "web3-core": "^1.7.1",
    "web3-utils": "^1.7.1"
  },
  "peerDependencies": {
<<<<<<< HEAD
    "@shapeshiftoss/caip": "^5.0.0",
    "@shapeshiftoss/chain-adapters": "^5.0.0-alpha.1",
=======
    "@shapeshiftoss/caip": "^5.2.1",
    "@shapeshiftoss/chain-adapters": "^4.3.3",
>>>>>>> fe9762fd
    "@shapeshiftoss/hdwallet-core": "^1.20.0",
    "@shapeshiftoss/types": "^4.3.1"
  },
  "devDependencies": {
<<<<<<< HEAD
    "@shapeshiftoss/caip": "^5.0.0",
    "@shapeshiftoss/chain-adapters": "^5.0.0-alpha.1",
=======
    "@shapeshiftoss/caip": "^5.2.1",
    "@shapeshiftoss/chain-adapters": "^4.3.3",
>>>>>>> fe9762fd
    "@shapeshiftoss/hdwallet-core": "^1.20.0",
    "@shapeshiftoss/types": "^4.3.1"
  }
}<|MERGE_RESOLUTION|>--- conflicted
+++ resolved
@@ -36,24 +36,14 @@
     "web3-utils": "^1.7.1"
   },
   "peerDependencies": {
-<<<<<<< HEAD
-    "@shapeshiftoss/caip": "^5.0.0",
+    "@shapeshiftoss/caip": "^5.2.1",
     "@shapeshiftoss/chain-adapters": "^5.0.0-alpha.1",
-=======
-    "@shapeshiftoss/caip": "^5.2.1",
-    "@shapeshiftoss/chain-adapters": "^4.3.3",
->>>>>>> fe9762fd
     "@shapeshiftoss/hdwallet-core": "^1.20.0",
     "@shapeshiftoss/types": "^4.3.1"
   },
   "devDependencies": {
-<<<<<<< HEAD
-    "@shapeshiftoss/caip": "^5.0.0",
+    "@shapeshiftoss/caip": "^5.2.1",
     "@shapeshiftoss/chain-adapters": "^5.0.0-alpha.1",
-=======
-    "@shapeshiftoss/caip": "^5.2.1",
-    "@shapeshiftoss/chain-adapters": "^4.3.3",
->>>>>>> fe9762fd
     "@shapeshiftoss/hdwallet-core": "^1.20.0",
     "@shapeshiftoss/types": "^4.3.1"
   }
