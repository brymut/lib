--- conflicted
+++ resolved
@@ -97,35 +97,6 @@
 export enum SwapperType {
   Zrx = '0x',
   Thorchain = 'Thorchain',
-<<<<<<< HEAD
   Test = 'Test',
   Osmosis = 'Osmosis'
-}
-
-export type SwapSource = {
-  name: string
-  proportion: string
-}
-
-export interface MinMaxOutput {
-  minimum: string
-  maximum: string
-}
-
-export type GetMinMaxInput = {
-  sellAsset: Asset
-  buyAsset: Asset
-}
-
-export type ExecQuoteOutput = {
-  txid: string
-}
-
-export type ApprovalNeededOutput = {
-  approvalNeeded: boolean
-  gas?: string
-  gasPrice?: string
-=======
-  Test = 'Test'
->>>>>>> 6232c6cd
 }