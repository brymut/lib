--- conflicted
+++ resolved
@@ -31,26 +31,16 @@
   },
   "peerDependencies": {
     "@shapeshiftoss/asset-service": "^4.2.4",
-<<<<<<< HEAD
-    "@shapeshiftoss/caip": "^5.0.0",
+    "@shapeshiftoss/caip": "^5.2.1",
     "@shapeshiftoss/chain-adapters": "^5.0.0-alpha.1",
-=======
-    "@shapeshiftoss/caip": "^5.2.1",
-    "@shapeshiftoss/chain-adapters": "^4.3.3",
->>>>>>> fe9762fd
     "@shapeshiftoss/hdwallet-core": "1.20.0",
     "@shapeshiftoss/types": "^4.3.1",
     "@shapeshiftoss/errors": "^1.1.0"
   },
   "devDependencies": {
     "@shapeshiftoss/asset-service": "^4.2.4",
-<<<<<<< HEAD
-    "@shapeshiftoss/caip": "^5.0.0",
+    "@shapeshiftoss/caip": "^5.2.1",
     "@shapeshiftoss/chain-adapters": "^5.0.0-alpha.1",
-=======
-    "@shapeshiftoss/caip": "^5.2.1",
-    "@shapeshiftoss/chain-adapters": "^4.3.3",
->>>>>>> fe9762fd
     "@shapeshiftoss/hdwallet-core": "^1.20.0",
     "@shapeshiftoss/types": "^4.3.1",
     "@shapeshiftoss/errors": "^1.1.0",
