--- conflicted
+++ resolved
@@ -34,22 +34,14 @@
     "@shapeshiftoss/caip": "^2.0.0",
     "@shapeshiftoss/chain-adapters": "^2.0.0",
     "@shapeshiftoss/hdwallet-core": "1.20.0",
-<<<<<<< HEAD
     "@shapeshiftoss/types": "^4.0.0"
-=======
-    "@shapeshiftoss/types": "3.1.3"
->>>>>>> c3c4ee1a
   },
   "devDependencies": {
     "@shapeshiftoss/asset-service": "^2.0.0",
     "@shapeshiftoss/caip": "^2.0.0",
     "@shapeshiftoss/chain-adapters": "^2.0.0",
     "@shapeshiftoss/hdwallet-core": "^1.20.0",
-<<<<<<< HEAD
     "@shapeshiftoss/types": "^4.0.0",
-=======
-    "@shapeshiftoss/types": "3.1.3",
->>>>>>> c3c4ee1a
     "@types/readline-sync": "^1.4.4",
     "readline-sync": "^1.4.10",
     "web3-utils": "^1.5.2"
