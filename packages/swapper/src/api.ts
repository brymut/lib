import { Asset } from '@shapeshiftoss/asset-service'
import { HDWallet } from '@shapeshiftoss/hdwallet-core'

export enum SwapperType {
  Zrx = '0x',
  Thorchain = 'Thorchain'
}

<<<<<<< HEAD
export class SwapError extends Error {}

=======
>>>>>>> 08c6cc95
export interface FeeData {
  fee?: string
  gas?: string
  estimatedGas?: string
  gasPrice?: string
  approvalFee?: string
  protocolFee?: string
  minimumProtocolFee?: string
  receiveNetworkFee?: string
}

export type SwapSource = {
  name: string
  proportion: string
}

export interface QuoteResponse {
  price: string
  guaranteedPrice: string
  to: string
  data?: string
  value?: string
  gas?: string
  estimatedGas?: string
  gasPrice?: string
  protocolFee?: string
  minimumProtocolFee?: string
  buyTokenAddress?: string
  sellTokenAddress?: string
  buyAmount?: string
  sellAmount?: string
  allowanceTarget?: string
  sources?: Array<SwapSource>
}
export interface Quote {
  success: boolean
  statusCode?: number
  statusReason?: string
  sellAssetAccountId?: string
  buyAssetAccountId?: string
  sellAsset: Asset
  buyAsset: Asset
  rate?: string
  depositAddress?: string // this is dex contract address for eth swaps
  receiveAddress?: string
  buyAmount?: string
  sellAmount?: string
  minimum?: string | null
  maximum?: string | null
  guaranteedPrice?: string
  slipScore?: string
  // eslint-disable-next-line @typescript-eslint/no-explicit-any
  txData?: any // unsigned tx if available at quote time
  value?: string
  feeData?: FeeData
  allowanceContract?: string
  allowanceGrantRequired?: boolean
  slippage?: string
  priceImpact?: string
  orderId?: string
  sources?: Array<SwapSource>
  timestamp?: number
}

export interface GetQuoteInput {
  sellAsset: Asset
  buyAsset: Asset
  sellAmount?: string
  buyAmount?: string
  sellAssetAccountId?: string
  buyAssetAccountId?: string
  slippage?: string
  priceImpact?: string
  sendMax?: boolean
  minimumPrice?: string
  minimum?: string
}

<<<<<<< HEAD
export type BuildQuoteTxArgs = {
  input: GetQuoteInput
  wallet: HDWallet
}

=======
>>>>>>> 08c6cc95
export interface Swapper {
  /** Returns the swapper type */
  getType(): SwapperType

  /**
<<<<<<< HEAD
  * Get a Quote along with an unsigned transaction that can be signed and broadcast to execute the swap
  * @param input
  * @param wallet
  **/
  buildQuoteTx?(args: BuildQuoteTxArgs): Promise<Quote>
=======
   * Get a basic quote (rate) for a trading pair
   * @param input
   */
  getQuote(input: GetQuoteInput, wallet?: HDWallet): Promise<Quote | undefined>

  /**
   * Get a list of available assets based on the array of assets you send it
   * @param assets
   */
  getAvailableAssets(assets: Asset[]): Asset[]

  /**
   * Get a boolean if the trade pair will work
   * @param sellAsset
   * @param buyAsset
   */
  canTradePair(sellAsset: Asset, buyAsset: Asset): boolean
>>>>>>> 08c6cc95
}<|MERGE_RESOLUTION|>--- conflicted
+++ resolved
@@ -6,11 +6,8 @@
   Thorchain = 'Thorchain'
 }
 
-<<<<<<< HEAD
 export class SwapError extends Error {}
 
-=======
->>>>>>> 08c6cc95
 export interface FeeData {
   fee?: string
   gas?: string
@@ -89,26 +86,23 @@
   minimum?: string
 }
 
-<<<<<<< HEAD
 export type BuildQuoteTxArgs = {
   input: GetQuoteInput
   wallet: HDWallet
 }
 
-=======
->>>>>>> 08c6cc95
 export interface Swapper {
   /** Returns the swapper type */
   getType(): SwapperType
 
   /**
-<<<<<<< HEAD
   * Get a Quote along with an unsigned transaction that can be signed and broadcast to execute the swap
   * @param input
   * @param wallet
   **/
   buildQuoteTx?(args: BuildQuoteTxArgs): Promise<Quote>
-=======
+
+  /**
    * Get a basic quote (rate) for a trading pair
    * @param input
    */
@@ -126,5 +120,4 @@
    * @param buyAsset
    */
   canTradePair(sellAsset: Asset, buyAsset: Asset): boolean
->>>>>>> 08c6cc95
 }